<div class="row">
    <div class="col-md-12">
        <div class="alert">
            <div class="alert__icon icon-info-outline"></div>
            <div class="alert__message">This is historic data. The endpoints shown may not be stale anymore.</div>
        </div>
    </div>
    <div class="col-md-12">
        &nbsp;
    </div>
    <div class="col-md-12">
        <div class="panel panel--raised">
            <h4>Stale Endpoints
                <button class="btn btn--icon btn--small btn--primary" (click)='getStaleEndpoints()'>
                    <span class="icon-refresh"></span>
                </button>
            </h4>
            <ngx-datatable
                    [columnMode]="'flex'"
                    [headerHeight]="25"
                    [footerHeight]="50"
                    [rowHeight]="'auto'"
                    [externalSorting]="true"
                    [count]="count"
                    [offset]="pageNumber"
                    [limit]="pageSize"
                    (page)="setPage($event)"
                    (sort)="onSort($event)"
                    [sorts]="sorts"
                    [loadingIndicator]="loading"
                    [rows]="rows"
                    [cssClasses]="{
                    sortAscending: 'icon-chevron-down',
                    sortDescending: 'icon-chevron-up',
                    pagerLeftArrow: 'icon-step-prev',
                    pagerRightArrow: 'icon-step-next',
                    pagerPrevious: 'icon-step-backward',
                    pagerNext: 'icon-step-forward'
                    }">
                <ngx-datatable-column prop="events.0.ts" name="Time" [sortable]="true" [flexGrow]="0.2">
                    <ng-template let-row="row" let-value="value" ngx-datatable-cell-template>
                        {{ (row.events[0].ts | amFromUnix) | amDateFormat: 'MMM DD YYYY - HH:mm:ss' }}
                    </ng-template>
                </ngx-datatable-column>
<<<<<<< HEAD

                <ngx-datatable-column prop="type" name="Type" [sortable]="true" [flexGrow]="0.1">
                    <ng-template let-row="row" let-value="value" ngx-datatable-cell-template>
                        <span class="label label--raised" [ngClass]="{
                            'label--warning': value === 'mac',
                            'label--success': value ==='ipv4',
                            'label--info': value ==='ipv6'
                         }">
                            {{ row.type }}
                        </span>
                    </ng-template>
                </ngx-datatable-column>
=======
>>>>>>> b379a1b1
                <ngx-datatable-column prop="addr" name="Address" [sortable]="true" [flexGrow]="0.2">
                    <ng-template let-row="row" let-value="value" ngx-datatable-cell-template>
                        <a [routerLink]="['../history', row.vnid, row.addr]">
                            {{ value }}
                        </a>
                    </ng-template>
                </ngx-datatable-column>
                <ngx-datatable-column prop="node" name="Node" [sortable]="true" [flexGrow]="0.1">
                    <ng-template let-row="row" let-value="value" ngx-datatable-cell-template>
                        {{ value }}
                    </ng-template>
                </ngx-datatable-column>
                <ngx-datatable-column prop="event_count" name="Node" [sortable]="true" [flexGrow]="0.1">
                    <ng-template let-row="row" let-value="value" ngx-datatable-cell-template>
                        {{ row.events.length }}
                    </ng-template>
                </ngx-datatable-column>
                <ngx-datatable-column prop="vnid_name" name="VRF/BD" [sortable]="true" [flexGrow]="0.4">
                    <ng-template let-row="row" let-value="value" ngx-datatable-cell-template>
                        {{ row.events[0].vnid_name}}
                    </ng-template>
                </ngx-datatable-column>
            </ngx-datatable>
        </div>
    </div>
</div>
  <|MERGE_RESOLUTION|>--- conflicted
+++ resolved
@@ -42,21 +42,6 @@
                         {{ (row.events[0].ts | amFromUnix) | amDateFormat: 'MMM DD YYYY - HH:mm:ss' }}
                     </ng-template>
                 </ngx-datatable-column>
-<<<<<<< HEAD
-
-                <ngx-datatable-column prop="type" name="Type" [sortable]="true" [flexGrow]="0.1">
-                    <ng-template let-row="row" let-value="value" ngx-datatable-cell-template>
-                        <span class="label label--raised" [ngClass]="{
-                            'label--warning': value === 'mac',
-                            'label--success': value ==='ipv4',
-                            'label--info': value ==='ipv6'
-                         }">
-                            {{ row.type }}
-                        </span>
-                    </ng-template>
-                </ngx-datatable-column>
-=======
->>>>>>> b379a1b1
                 <ngx-datatable-column prop="addr" name="Address" [sortable]="true" [flexGrow]="0.2">
                     <ng-template let-row="row" let-value="value" ngx-datatable-cell-template>
                         <a [routerLink]="['../history', row.vnid, row.addr]">
@@ -65,15 +50,15 @@
                     </ng-template>
                 </ngx-datatable-column>
                 <ngx-datatable-column prop="node" name="Node" [sortable]="true" [flexGrow]="0.1">
-                    <ng-template let-row="row" let-value="value" ngx-datatable-cell-template>
-                        {{ value }}
-                    </ng-template>
-                </ngx-datatable-column>
-                <ngx-datatable-column prop="event_count" name="Node" [sortable]="true" [flexGrow]="0.1">
-                    <ng-template let-row="row" let-value="value" ngx-datatable-cell-template>
-                        {{ row.events.length }}
-                    </ng-template>
-                </ngx-datatable-column>
+                        <ng-template let-row="row" let-value="value" ngx-datatable-cell-template>
+                            {{ value }}
+                        </ng-template>
+                    </ngx-datatable-column>
+                    <ngx-datatable-column prop="event_count" name="Node" [sortable]="true" [flexGrow]="0.1">
+                            <ng-template let-row="row" let-value="value" ngx-datatable-cell-template>
+                                {{ row.events.length }}
+                            </ng-template>
+                        </ngx-datatable-column>
                 <ngx-datatable-column prop="vnid_name" name="VRF/BD" [sortable]="true" [flexGrow]="0.4">
                     <ng-template let-row="row" let-value="value" ngx-datatable-cell-template>
                         {{ row.events[0].vnid_name}}
