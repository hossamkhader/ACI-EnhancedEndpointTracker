<div class="content-fluid">
    <nav class="sidebar" [class.sidebar--mini]="sidebarCollapsed" *ngIf="menuVisible">
        <div class="sidebar__header">
            <a id="sidebar-toggle" class="sidebar-toggle hidden-xs hidden-sm"
               (click)="sidebarCollapsed = !sidebarCollapsed">
                <span [class.icon-toggle-menu]="sidebarCollapsed" [class.icon-list-menu]="!sidebarCollapsed"></span>
            </a>
            <div class="sidebar__header-title">{{ fabricName }}</div>
        </div>
        <ul>
            <li class="sidebar__item">
                <a [routerLink]="['fabric', fabricName]">
                    <span class="icon-computer"></span>
                    <span>Dashboard</span>
                </a>
            </li>
            <li class="sidebar__drawer" [class.sidebar__drawer--opened]="endpointExpanded"
                (click)="endpointExpanded = !endpointExpanded; configurationExpanded = false">
                <a>
                    <span class="icon-virtual-machine"></span>
                    <span>Endpoints</span>
                </a>
                <ul>
                    <li class="sidebar__item">
                        <a [routerLink]="['fabric', fabricName,'endpoints']">
                            <div class="row">
                                <span class="icon-browser"></span>
                                <span class="qtr-margin-left text-medium">Browse</span>
                            </div>
                        </a>
                    </li>
                    <li class="sidebar__item">
                        <a [routerLink]="['fabric', fabricName,'moves']">
                            <div class="row">
                                <span class="icon-panel-shift-right"></span>
                                <span class="qtr-margin-left text-medium">Moves</span>
                            </div>
                        </a>
                    </li>
                    <li class="sidebar__item">
                        <a [routerLink]="['fabric', fabricName,'rapid-endpoints']">
                            <div class="row">
                                <span class="icon-too-fast"></span>
                                <span class="qtr-margin-left text-medium">Rapid</span>
                            </div>
                        </a>
                    </li>
                    <li class="sidebar__item">
                        <a [routerLink]="['fabric', fabricName,'offsubnet-endpoints']">
                            <div class="row">
                                <span class="icon-jump-out"></span>
                                <span class="qtr-margin-left text-medium">OffSubnet</span>
                            </div>
                        </a>
                    </li>
                    <li class="sidebar__item">
                        <a [routerLink]="['fabric', fabricName,'stale-endpoints']">
                            <div class="row">
                                <span class="icon-warning"></span>
                                <span class="qtr-margin-left text-medium">Stale</span>
                            </div>
                        </a>
                    </li>
                    <li class="sidebar__item">
                        <a [routerLink]="['fabric', fabricName,'cleared-endpoints']">
                            <div class="row">
                                <span class="icon-delete"></span>
                                <span class="qtr-margin-left text-medium">Cleared</span>
                            </div>
                        </a>
                    </li>
                </ul>
            </li>
            <li class="sidebar__item">
                <a [routerLink]="['fabric', fabricName,'settings','connectivity']">
                    <span class="icon-tools"></span>
                    <span>Settings</span>
                </a>
            </li>
            <li class="sidebar__drawer">
                <a (click)='getVersion()'>
                    <span class="icon-help"></span>
                    <span>About</span>
                </a>
            </li>
        </ul>
    </nav>
    <main>
        <header class="header header--compressed" *ngIf="ls.getItem('isLoggedIn') === 'true'">
            <div class="header-bar container">
                <a class="header-bar__logo">
                    <span class="icon-cisco"></span>
                </a>
                <div class="header-bar__main">
                    <div class="header-heading">
                        <h1 class="page-title">Endpoint Tracker</h1>
                    </div>
                </div>
                <div class="header-toolbar">
                    <a class="btn btn--small btn--icon" title="Welcome" [routerLink]="['/']">
                        <span data-balloon="Welcome" data-balloon-pos="down">
                            <span class="icon-home"></span>
                        </span>
                    </a>
                    <a class="btn btn--small btn--icon" title="Users" [routerLink]="['/users']">
            <span data-balloon="Users" data-balloon-pos="down">
              <span class="icon-user"></span>
            </span>
                    </a>
                    <a *ngIf="!app_mode" class="btn btn--small btn--icon" title="Logout" (click)="logout()">
                        <span data-balloon="Logout" data-balloon-pos="down">
                            <span class="icon-sign-out"></span>
                        </span>
                    </a>
                </div>
            </div>
        </header>
        <div class="content">
            <div class="container-fluid center-xs">
                <div class="row">
                    <div class="col-md-12">
                        &nbsp;
                    </div>
                </div>
                <div *ngIf="konami">
                    <h4>
                        <button class="btn btn--icon btn--primary" (click)='noKonami()'>
                            <span class="icon-back"></span>
                        </button>
                        Credits
                    </h4>
                </div>
                <div *ngIf="!konami">
                    <router-outlet>
                    </router-outlet>
                </div>
                <div class="row">
                    <div class="col-md-12">
                        &nbsp;
                    </div>
                </div>
            </div>
        </div>
    </main>
</div>
<ng-template #abouttemplate>
    <div class="modal-body text-left">
        <h5 class="text-center">Enhanced Endpoint Tracker {{ version.version }}</h5>
        <br>
        <div class="panel panel--vibblue panel--raised">
            <div class="row">
                <div class="col-md-4">Documentation</div>
                <div class="col-md-8">
                    <a target="_blank" href="https://aci-enhancedendpointtracker.readthedocs.io/en/latest/">
                        https://aci-enhancedendpointtracker.readthedocs.io/en/latest/
                    </a>
                </div>
            </div>
            <div class="row text-left">
                <div class="col-md-4">Feedback</div>
                <div class="col-md-8">
                    <a href="mailto:aciappcenter-support@external.cisco.com?Subject=Feedback for Enhanced Endpoint Tracker app">
                        aciappcenter-support@external.cisco.com
                    </a>
                </div>
            </div>
            <div class="row">
                <div class="col-md-4">Build date</div>
                <div class="col-md-8">{{ (version.timestamp | amFromUnix) | amDateFormat: 'MMM DD YYYY - HH:mm:ss' }}
                    ({{ (version.timestamp | amFromUnix) | amTimeAgo }})
                </div>
            </div>
            <div class="row text-left">
                <div class="col-md-4">Branch</div>
                <div class="col-md-8">{{ version.branch }}</div>
            </div>
            <div class="row text-left">
                <div class="col-md-4">Commit id</div>
                <div class="col-md-8">{{ version.commit }}</div>
            </div>
        </div>
    </div>
    <br>
    <div class="modal-footer">
        <button type="reset" class="btn btn--primary btn--small" (click)="modalService.hideModal()">Close</button>
    </div>
<<<<<<< HEAD
=======
</ng-template>
<ng-template #generalModal>
    <div class="modal__body">
        <div [ngClass]="modalService.modalAlertClass">
            <div [ngClass]="modalService.modalIconClass"></div>
            <div class="alert__message text-left">
                <h4>{{ modalService.modalTitle }}</h4>
                <div class="qtr-margin-top" [innerHtml]="modalService.modalBody"></div>
            </div>
        </div>
        <div *ngIf="!modalService.modalConfirm" class="modal__footer">
            <button class="btn btn--primary" (click)="modalService.hideModal()">Close</button>
        </div>
        <div *ngIf="modalService.modalConfirm" class="modal__footer">
            <button class="btn btn--gray-ghost" (click)="modalService.modalConfirmCallback()">Yes</button>
            <button class="btn btn--primary" (click)="modalService.hideModal()">No</button>
        </div>
    </div>
>>>>>>> d0bb784a
</ng-template><|MERGE_RESOLUTION|>--- conflicted
+++ resolved
@@ -184,8 +184,6 @@
     <div class="modal-footer">
         <button type="reset" class="btn btn--primary btn--small" (click)="modalService.hideModal()">Close</button>
     </div>
-<<<<<<< HEAD
-=======
 </ng-template>
 <ng-template #generalModal>
     <div class="modal__body">
@@ -204,5 +202,4 @@
             <button class="btn btn--primary" (click)="modalService.hideModal()">No</button>
         </div>
     </div>
->>>>>>> d0bb784a
 </ng-template>